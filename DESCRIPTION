--- conflicted
+++ resolved
@@ -1,64 +1,31 @@
-<<<<<<< HEAD
-Package: NetOrigin
-Title: Origin Estimation for Propagation Processes on Complex Networks
-Description: Performs network-based source estimation. Different approaches are available: effective distance median, recursive backtracking, and centrality-based source estimation. Additionally, we provide public transportation network data as well as methods for data preparation, source estimation performance analysis and visualization.
-Version: 1.1-3
-Authors@R: c(person("Juliane", "Manitz", email="r@manitz.org", role=c("aut", "cre")), person("Jonas", "Harbering", email="", role=c("ctb")), person("Jun", "Li", email="", role=c("ctb")))
-Depends: R (>= 3.2.2)
-Imports: igraph, Hmisc, colorspace, mvtnorm, corpcor, dplyr, tibble
-License: GPL-3
-LazyData: true
-RoxygenNote: 7.2.3
-Encoding: UTF-8
-Collate: 
-    '0_helper_net.r'
-    'NetOrigin.r'
-    'compute_mu_lambda.R'
-    'origin_helper.r'
-    'origin_methods.r'
-    'distance.r'
-    'data.r'
-    'data_handling.r'
-    'initial_condition_sib_model.R'
-    'robustness.r'
-    'stochastic_sib_model.R'
-NeedsCompilation: no
-Packaged: 2023-03-01; jmanitz
-Author: Juliane Manitz [aut, cre],
-  Jonas Harbering [ctb], Jun Li [ctb]
-Maintainer: Juliane Manitz <r@manitz.org>
-Repository: CRAN
-URL: https://netorigin.manitz.org/
-BugReports: https://github.com/jmanitz/NetOrigin/issues
-=======
-Package: NetOrigin
-Title: Origin Estimation for Propagation Processes on Complex Networks
-Description: Performs network-based source estimation. Different approaches are available: effective distance median (Manitz et al., 2014; <doi:10.1371/currents.outbreaks.f3fdeb08c5b9de7c09ed9cbcef5f01f2>), recursive backtracking (Manitz et al., 2016; <doi:10.1111/rssc.12176>), and centrality-based source estimation (Li et al., 2021; <doi:10.1371/journal.pcbi.1008545>). Additionally, we provide public transportation network data as well as methods for data preparation, source estimation performance analysis and visualization.
-Version: 1.1-4
-Authors@R: c(person("Juliane", "Manitz", email="r@manitz.org", role=c("aut", "cre")), person("Jonas", "Harbering", email="", role=c("ctb")), person("Jun", "Li", email="", role=c("ctb")))
-Depends: R (>= 3.2.2)
-Imports: igraph, Hmisc, colorspace, mvtnorm, corpcor, plyr
-License: GPL-3
-LazyData: true
-RoxygenNote: 7.1.2
-Collate: 
-    '0_helper_net.r'
-    'NetOrigin.r'
-    'compute_mu_lambda.R'
-    'origin_helper.r'
-    'origin_methods.r'
-    'distance.r'
-    'data.r'
-    'data_handling.r'
-    'initial_condition_sib_model.R'
-    'robustness.r'
-    'stochastic_sib_model.R'
-NeedsCompilation: no
-Packaged: 2022-01-19; jmanitz
-Author: Juliane Manitz [aut, cre],
-  Jonas Harbering [ctb], Jun Li [ctb]
-Maintainer: Juliane Manitz <r@manitz.org>
-Repository: CRAN
-URL: https://netorigin.manitz.org/
-BugReports: https://github.com/jmanitz/NetOrigin/issues
->>>>>>> 62387598
+Package: NetOrigin
+Title: Origin Estimation for Propagation Processes on Complex Networks
+Description: Performs network-based source estimation. Different approaches are available: effective distance median, recursive backtracking, and centrality-based source estimation. Additionally, we provide public transportation network data as well as methods for data preparation, source estimation performance analysis and visualization.
+Version: 1.1-3
+Authors@R: c(person("Juliane", "Manitz", email="r@manitz.org", role=c("aut", "cre")), person("Jonas", "Harbering", email="", role=c("ctb")), person("Jun", "Li", email="", role=c("ctb")))
+Depends: R (>= 3.2.2)
+Imports: igraph, Hmisc, colorspace, mvtnorm, corpcor, dplyr, tibble
+License: GPL-3
+LazyData: true
+RoxygenNote: 7.2.3
+Encoding: UTF-8
+Collate: 
+    '0_helper_net.r'
+    'NetOrigin.r'
+    'compute_mu_lambda.R'
+    'origin_helper.r'
+    'origin_methods.r'
+    'distance.r'
+    'data.r'
+    'data_handling.r'
+    'initial_condition_sib_model.R'
+    'robustness.r'
+    'stochastic_sib_model.R'
+NeedsCompilation: no
+Packaged: 2023-03-01; jmanitz
+Author: Juliane Manitz [aut, cre],
+  Jonas Harbering [ctb], Jun Li [ctb]
+Maintainer: Juliane Manitz <r@manitz.org>
+Repository: CRAN
+URL: https://netorigin.manitz.org/
+BugReports: https://github.com/jmanitz/NetOrigin/issues