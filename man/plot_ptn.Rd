--- conflicted
+++ resolved
@@ -5,11 +5,7 @@
 \title{A plot method for public transportation networks (PTNs).}
 \usage{
 plot_ptn(
-<<<<<<< HEAD
-  g,
-=======
   graph,
->>>>>>> f6eed183
   color.coding = NULL,
   color.scheme = rev(sequential_hcl(5)),
   legend = FALSE,
@@ -40,10 +36,6 @@
 }
 \seealso{
 Other network helper: 
-<<<<<<< HEAD
-\code{\link{analyze_ptn}()}
-=======
 \code{\link{analyze_net}()}
->>>>>>> f6eed183
 }
 \concept{network helper}