<<<<<<< HEAD
origin <- function(events, ...) UseMethod("origin")
#' Origin Estimation for Propagation Processes on Complex Networks
#'
#' This is the main function for origin estimation for propagation processes on complex networks. Different methods are available: effective distance median (\code{'edm'}), recursive backtracking (\code{'backtracking'}), and centrality-based source estimation (\code{'centrality'}).
#' For details on the methodological background, we refer to the corresponding publications.
#'
#' @rdname origin
#' @author Juliane Manitz with contributions by Jonas Harbering
#'
#' @references \itemize{
#'   \item Comin, C. H. and da Fontoura Costa, L. (2011). Identifying the starting point of a spreading process in complex networks. Physical Review E, 84. <doi: 10.1103/PhysRevE.84.056105>
#'   \item Manitz, J., J. Harbering, M. Schmidt, T. Kneib, and A. Schoebel (2017): Source Estimation for Propagation Processes on Complex Networks with an Application to Delays in Public Transportation Systems. Journal of Royal Statistical Society C (Applied Statistics), 66: 521-536. <doi: 10.1111/rssc.12176>
#'   \item Manitz, J. (2014). Statistical Inference for Propagation Processes on Complex Networks. Ph.D. thesis, Georg-August-University Goettingen. Verlag Dr.~Hut, ISBN 978-3-8439-1668-4. Available online: \url{https://ediss.uni-goettingen.de/handle/11858/00-1735-0000-0022-5F38-B}.
#'   \item Manitz, J., Kneib, T., Schlather, M., Helbing, D. and Brockmann, D. (2014). Origin detection during food-borne disease outbreaks - a case study of the 2011 EHEC/HUS outbreak in Germany. PLoS Currents Outbreaks, 1. <doi: 10.1371/currents.outbreaks.f3fdeb08c5b9de7c09ed9cbcef5f01f2>
#'   \item Li, J., Manitz, J., Bertuzzo, E. and Kolaczyk, E.D. (2020). Sensor-based localization of epidemic sources on human mobility networks. arXiv preprint Available online: \url{https://arxiv.org/abs/2011.00138}.
#' }
#'
#' @param events numeric vector of event counts at a specific time point; if type is 'bayesian', 'events' is a matrix, number of nodes x time points; entries represent number of cases
#' @param type character specifying the method, \code{'edm'}, \code{'backtracking'}, \code{'centrality'} and \code{'bayesian'} are available.
#' @param ... parameters to be passed to origin methods \code{\link{origin_edm}}, \code{\link{origin_backtracking}}, \code{\link{origin_centrality}} or \code{\link{origin_centrality}}
#'
#' @family origin-est
#' @export
origin <- function(events, type=c('edm', 'backtracking', 'centrality', 'bayesian'), ...){
    type <- match.arg(type)
    switch(type,
           edm = origin_edm(events = events, ...),
           backtracking = origin_backtracking(events = events, ...),
           centrality = origin_centrality(events = events, ...),
           bayesian = origin_bayesian(events = events, ...))
}


#################### standard methods for origin objects ######################

# add generic 
#print <- function(x) UseMethod("print")
#' @name origin-methods
# #' @aliases print.origin
# #' @aliases summary
# #' @aliases plot
# #' @aliases performance
#'
#' @title methods for origin estimation objects of class \code{origin}
#' 
#' @description \code{print} produces an output for objects of class \code{origin}.
#'
#' @param x object of class \code{\link{origin}}, origin estimation object from function \code{origin_xxx}
#'
#' @rdname origin-methods
#' @seealso \code{\link{origin}} \code{\link{plot_performance}}
#' @export
print.origin <- function(x, ...){
  if(!is.null(x$est)){ 
     switch(x$type, edm = cat('Effective distance median origin estimation\n\n'),
		    backtracking = cat('Backtracking origin estimation\n\n'),
                    centrality = cat('Centrality-based origin estimation\n\n'))
    cat('Estimated node of origin:\n')
    print(x$est)
    # if(!is.null(rownames(x[[2]]))) cat(paste(':',rownames(x[[2]])[x$est],'\n'))
    # else cat('\n')
  }else{
    cat('source estimation not available\n')
  }
  return(invisible(x))
}

# add generic 
#summary <- function(x, ...) UseMethod("summary")
#' \code{summary} produces an object summary for objects of class \code{origin}.
#'
#' @param object object of class \code{\link{origin}}, origin estimation object from function \code{origin_xxx}; passed to \code{x}
#' 
#' @rdname origin-methods
#' @export
summary.origin <- function(object, x = object, ...){
    print(x)
    cat('\nauxiliary variables:\n')
    print(summary(x$aux))
    return(invisible(x))
}

#' \code{plot} generates an illustration of an origin object using the variable to be optimized.
#'
#' @param y character specifying the variable being plotted at the y-axis; options are \code{'id'} for node identifier (default), \code{'mdist'} for mean distance (only available for \code{\link{origin_edm}}) or \code{'wvar'} for weighted variance (only available for \code{\link{origin_edm}})
#' @param start numeric, giving the node of the true origin
#'
#' @rdname origin-methods
#' 
#' @importFrom graphics abline axis legend par plot points rect text title
#' @export
plot.origin <- function(x, y='id', start, ...){
    # extract estimation result
    k0.hat <- x$est$id
    res <- x$aux
    K <- nrow(res) # number of nodes
    # extract node names
    node.names <- res$name#if( is.null(rownames(res)) ) 1:K else rownames(res)
    # convert start as numeric

    # define point size proportional to event magnitude 
    x <- sqrt(res$events)
    px <- x/max(x)*3+0.5 # point size propotional to events observed

    # specify what should be plotted
    y <- match.arg(y, c('id', 'wvar', 'mdist'))
    # plot: aux[,3] (cent,wmean) ~ id scatterplot
    if(y == 'id'){
      xy <- res[,c(4,2)]
    }
    # plot: weighted mean - unweighted mean effective distance scatterplot
    if(y == 'mdist'){
      xy <- res[,c('wmean','mdist')]
    }
    # plot: mean - variance scatterplot
    if(y == 'wvar'){
      xy <- res[,c('wmean','wvar')]
    }

    ### Plot
    plot(xy, las=1, bty='l', col='darkgrey', pch=20, cex=px, ...)
    points(xy[k0.hat,], col='limegreen', pch=13, cex=1.5, lwd=1.5)

    # mark true and estimated origin
    if(is.null(start)){      # if true origin is NOT known
       legend('bottomright', pch=13, lwd=1.5, lty=NA, bty='n',
              legend=paste('estimation:', node.names[k0.hat]), col=c('limegreen'))
    }else{                   # if true origin is known
       name.start <- ifelse(is.na(start), NA, node.names[start])
       points(xy[start,-1], col='indianred1', pch=13, cex=1.5, lwd=1.5)
       legend('bottomright', bty='n',
              col=c('indianred1','limegreen'), pch=13, lwd=1.5, lty=NA, 
              legend=c(paste('true origin:',node.names[start]),
                       paste('estimation:', node.names[k0.hat])))
    }
}

#### evaluation method for origin objects

# add generic for evaluation 
#' generic method for performance evaluation
#' @param x object
#' @param ... further arguments
#' @seealso \code{\link{origin-methods}} \code{\link{plot_performance}}
#' @export
performance <- function(x, ...) UseMethod("performance")


#' \code{performance} evaluates an object of class \code{origin} and returns a \code{data.frame} identifying correct estimation, and computing rank and distance of correct detection.
#' 
#' @param graph \code{\link{igraph}} object specifying the underlying network graph with attribute 'length' on edges for calculation of distance to the correct origin
#' @param ... further arguments to be passed to default \code{plot} function
#'
#' @return \code{performance.origin} returns a \code{data.frame} with variables
#'   \itemize{
#'     \item \code{origin = start} representing the true origin, 
#'     \item \code{est} the estimated node of origin, 
#'     \item \code{hitt} logical indicating whether origin estimation is correct or not, 
#'     \item \code{rank} rank of correct detection, 
#'     \item \code{spj} number of segments from estimated origin to true origin (requires an \code{\link{igraph}} object), 
#'     \item \code{dist} distance along the shortest path from estimated origin to true origin (\code{\link{igraph}} edge attribute \code{length})
#'   }
#'
#' @examples
#' data(ptnGoe)
#' data(delayGoe)
#'
#' res <- origin(events=delayGoe[10,-c(1:2)], type='centrality', graph=ptnGoe)
#' res
#'
#' summary(res)
#' plot(res, start=1)
#' performance(res, start=1, graph=ptnGoe)
#'
#' @import igraph
#' @rdname origin-methods
#' @export
performance.origin <-  function(x, start, graph=NULL, ...){

    # extract estimation result
    k0.hat <- x$est$id
    aux <- x$aux
    K <- nrow(aux) # number of nodes
    # extract node names
    node.names <- aux$name#if( is.null(rownames(res)) ) 1:K else rownames(res)

    ### evaluation measures
    ret <- data.frame(start = node.names[start], est = NA, 
                      hitt = 'missing', rank = NA, spj = NA, dist = NA)
#                      r.err = NA, v.coef = NA)
    # no source detection to evaluate
    if(is.null(k0.hat)) return(ret)
    else ret$est = node.names[k0.hat]
    # correct source detection
    if(start == k0.hat){
       ret$hitt <- 'TRUE'
       ret$rank <- 1
       ret$spj <- ret$dist <- 0
#       ret$r.err <- ret$v.coef <- 0
    }else{
       ret$hitt <- 'FALSE'
       # rank of correct detection
       ret$rank <- switch(x$type,
           # effective distance median: minimize weighted mean
           edm = rank(aux$wmean, na.last=TRUE, ties.method='min')[start],
           # backtracking: maximize backtracking source counts
	   backtracking = rank(-aux$bcount, na.last=TRUE, ties.method='min')[start],
           # centrality-based: maximize centrality
           centrality = rank(-aux$cent, na.last=TRUE, ties.method='min')[start])
       # distance to correct detection
       if(!is.null(graph)){ 
         sp <- shortest_paths(graph, from=node.names[start], to=node.names[k0.hat], output='epath')$epath[[1]]
         ret$spj <- length(sp)
         ret$dist <- sum(sp$length) # grabs edge attribute 'length'
       }else{
         warning("Distance to correct detection cannot be computed, because 'graph' is missing.")
       }
#      # relative error -> not available for centrality
#      ret$r.err <- abs( res$wmean[k0.hat] - res$wmean[start] ) / res$wmean[start]
#      # variation coefficient -> not available for centrality
#      ret$v.coef <- sqrt( res$wvar[k0.hat] ) / res$wmean[k0.hat]
    }
    return(ret)    
}

###################### further evaluation methods

#' A plot method combining a time series of performance results.
#'
#' @param x \code{data.frame} obtained by combined results from \code{\link{performance.origin}} with variables \code{X1} for time point, \code{start} for true origin, \code{est} for estimated origin, and performance variables
#' @param var character, variable to be plotted, \code{\link{performance.origin}} returns \code{rank}, \code{spj}, and \code{dist}, default is \code{'rank'}
#' @param add logical, should be added to another performance plot
#' @param offset \code{POSIXct}, starting time of spreading 
#' @param log logical, should y-axis be logarithmized?
#' @param col numeric or character, color of lines
#' @param ylim numeric vector, range of y axis
#' @param text.padding a numeric value specifying the factor for the text position relative to the y values
#' @param ... further graphical parameters passed to default \code{plot} function
#'
#' @import igraph 
#' @examples
#' \dontrun{ 
#' ### delays on Goettingen bus network
#' # compute effective distance
#' data(ptnGoe)
#' goenet <- igraph::as_adjacency_matrix(ptnGoe, sparse=FALSE)
#' p <- goenet/rowSums(goenet)
#' eff <- eff_dist(p)
#' # apply source estimation
#' data(delayGoe)
#' if (requireNamespace("aplyr", quietly = TRUE)) {
#'    res <- alply(.data=delayGoe[11:20,-c(1:2)], .margins=1, .fun=origin_edm, 
#'                 distance=eff, silent=TRUE, .progress='text')
#'    perfGoe <- ldply(Map(performance, x = res, start = 2, list(graph = ptnGoe)))
#'    # performance plots
#'    plot_performance(perfGoe, var='rank', ylab='rank of correct detection', text.padding=0.5)
#'    plot_performance(perfGoe, var='dist', ylab='distance to correct detection')
#' }
#' 
#' ### delays on Athens metro network
#' # compute effective distance
#' data(ptnAth)
#' athnet <- igraph::as_adjacency_matrix(ptnAth, sparse=FALSE)
#' p <- athnet/rowSums(athnet)
#' eff <- eff_dist(p)
#' # apply source estimation
#' data(delayAth)
#' if (requireNamespace("aplyr", quietly = TRUE)) {
#'    res <- alply(.data=delayAth[11:20,-c(1:2)], .margins=1, .fun=origin_edm, 
#'              distance=eff, silent=TRUE, .progress='text')
#'    perfAth <- ldply(Map(performance, x = res, start = as.list(delayAth$k0),
#'                      list(graph = ptnAth)))
#'    # performance plots
#'    plot_performance(perfAth, var='rank', ylab='rank of correct detection',text.padding=0.5)
#'    plot_performance(perfAth, var='dist', ylab='distance to correct detection')
#' }
#' }
#' @importFrom graphics abline legend lines points text
#' @export
plot_performance <- function(x, var='rank', add=FALSE, offset=NULL, log=FALSE, col=1, ylim=NULL, text.padding = 0.9, ...){
    # specify variable to be plotted
    time <- try(as.POSIXct(x[,1]), silent=TRUE)
    if(inherits(time,'try-error')) time <- x[,1]
    y <- x[,paste(var)]
#print(cbind(time,y))

    # plotting parameter specification
    if(is.null(ylim)) ylim <- range(y, na.rm=TRUE)+c(-0.5,0)
    if(!add){
      if(log) plot(x=time, y=y, ylim=ylim, type='n', las=1, log='y', ...)
      else plot(x=time, y=y, ylim=ylim, type='n', las=1, ...)
    }
    
    # rank ts
    lines(x=time, y=y, lwd=2, col=col, ...)
    # time of start spreading
    if(!is.null(offset)) abline(v=offset, col=2)
    # add source estimates
    est <- levels(factor(x$est))
    pos <- match(est, x$est)   
#print(pos)
    points(x=time[pos], y=y[pos], col=col)
#    abline(v=time[pos], col=col, lty=3)
#    abline(h=1, col='grey')
#    if(log) text(time[pos], y[pos]*0.65, labels=est, cex=0.7, srt=45, col=col)
    text(time[pos], y[pos]+text.padding, labels=est, cex=0.7, srt=45, col=col)
}



=======
origin <- function(events, ...) UseMethod("origin")
#' Origin Estimation for Propagation Processes on Complex Networks
#'
#' This is the main function for origin estimation for propagation processes on complex networks. Different methods are available: effective distance median (\code{'edm'}), recursive backtracking (\code{'backtracking'}), and centrality-based source estimation (\code{'centrality'}).
#' For details on the methodological background, we refer to the corresponding publications.
#'
#' @rdname origin
#' @author Juliane Manitz with contributions by Jonas Harbering
#'
#' @references \itemize{
#'   \item Comin, C. H. and da Fontoura Costa, L. (2011). Identifying the starting point of a spreading process in complex networks. Physical Review E, 84. <doi: 10.1103/PhysRevE.84.056105>
#'   \item Manitz, J., J. Harbering, M. Schmidt, T. Kneib, and A. Schoebel (2017): Source Estimation for Propagation Processes on Complex Networks with an Application to Delays in Public Transportation Systems. Journal of Royal Statistical Society C (Applied Statistics), 66: 521-536. <doi: 10.1111/rssc.12176>
#'   \item Manitz, J. (2014). Statistical Inference for Propagation Processes on Complex Networks. Ph.D. thesis, Georg-August-University Goettingen. Verlag Dr.~Hut, ISBN 978-3-8439-1668-4. Available online: \url{https://ediss.uni-goettingen.de/handle/11858/00-1735-0000-0022-5F38-B}.
#'   \item Manitz, J., Kneib, T., Schlather, M., Helbing, D. and Brockmann, D. (2014). Origin detection during food-borne disease outbreaks - a case study of the 2011 EHEC/HUS outbreak in Germany. PLoS Currents Outbreaks, 1. <doi: 10.1371/currents.outbreaks.f3fdeb08c5b9de7c09ed9cbcef5f01f2>
#'   \item Li, J., Manitz, J., Bertuzzo, E. and Kolaczyk, E.D. (2020). Sensor-based localization of epidemic sources on human mobility networks. arXiv preprint Available online: \url{https://arxiv.org/abs/2011.00138}.
#' }
#'
#' @param events numeric vector of event counts at a specific time point; if type is 'bayesian', 'events' is a matrix, number of nodes x time points; entries represent number of cases
#' @param type character specifying the method, \code{'edm'}, \code{'backtracking'}, \code{'centrality'} and \code{'bayesian'} are available.
#' @param ... parameters to be passed to origin methods \code{\link{origin_edm}}, \code{\link{origin_backtracking}}, \code{\link{origin_centrality}} or \code{\link{origin_centrality}}
#'
#' @family origin-est
#' @export
origin <- function(events, type=c('edm', 'backtracking', 'centrality', 'bayesian'), ...){
    type <- match.arg(type)
    switch(type,
           edm = origin_edm(events = events, ...),
           backtracking = origin_backtracking(events = events, ...),
           centrality = origin_centrality(events = events, ...),
           bayesian = origin_bayesian(events = events, ...))
}


#################### standard methods for origin objects ######################

#' @name origin-methods
#'
#' @title methods for origin estimation objects of class \code{origin}
#' 
#' @description \code{print} produces an output for objects of class \code{origin}.
#'
#' @param x object of class \code{\link{origin}}, origin estimation object from function \code{origin_xxx}
#'
#' @rdname origin-methods
#' @seealso \code{\link{origin}} \code{\link{plot_performance}}
#' @export
print.origin <- function(x, ...){
  if(!is.na(x$est)){ 
     switch(x$type, edm = cat('Effective distance median origin estimation:\n\n'),
		    backtracking = cat('Backtracking origin estimation:\n\n'),
                    centrality = cat('Centrality-based origin estimation:\n\n'))
    cat(paste('estimated node of origin', x$est))    
    if(!is.null(rownames(x[[2]]))) cat(paste(':',rownames(x[[2]])[x$est],'\n'))
    else cat('\n')
  }else{
    cat('source estimation not available\n')
  }
  return(invisible(x))
}

# add generic 
#summary <- function(x, ...) UseMethod("summary")
#' \code{summary} produces an object summary for objects of class \code{origin}.
#'
#' @param object object of class \code{\link{origin}}, origin estimation object from function \code{origin_xxx}; passed to \code{x}
#' 
#' @rdname origin-methods
#' @export
summary.origin <- function(object, x = object, ...){
    print(x)
    cat('\nauxiliary variables:\n')
    print(summary(x$aux))
    return(invisible(x))
}

#' \code{plot} generates an illustration of an origin object using the variable to be optimized.
#'
#' @param y character specifying the variable being plotted at the y-axis; options are \code{'id'} for node identifier (default), \code{'mdist'} for mean distance (only available for \code{\link{origin_edm}}) or \code{'wvar'} for weighted variance (only available for \code{\link{origin_edm}})
#' @param start numeric, giving the node of the true origin
#'
#' @rdname origin-methods
#' 
#' @importFrom graphics abline axis legend par plot points rect text title
#' @export
plot.origin <- function(x, y='id', start, ...){
    # extract estimation result
    k0.hat <- x$est
    res <- x$aux
    K <- nrow(res) # number of nodes
    # extract node names
    node.names <- if( is.null(rownames(res)) ) 1:K else rownames(res)
    # convert start as numeric
    if(is.character(start) && !is.null(rownames(res))){
	start <- match(start,rownames(res))
    }
    # define point size proportional to event magnitude 
    x <- sqrt(res$events)
    px <- x/max(x)*3+0.5 # point size propotional to events observed

    # specify what should be plotted
    y <- match.arg(y, c('id', 'wvar', 'mdist'))
    # plot: aux[,3] (cent,wmean) ~ id scatterplot
    if(y == 'id'){
      xy <- res[,c(3,1)]
    }
    # plot: weighted mean - unweighted mean effective distance scatterplot
    if(y == 'mdist'){
      xy <- res[,c('wmean','mdist')]
    }
    # plot: mean - variance scatterplot
    if(y == 'wvar'){
      xy <- res[,c('wmean','wvar')]
    }

    ### Plot
    plot(xy, las=1, bty='l', col='darkgrey', pch=20, cex=px, ...)
    points(xy[k0.hat,], col='limegreen', pch=13, cex=1.5, lwd=1.5)

    # mark true and estimated origin
    if(is.null(start)){      # if true origin is NOT known
       legend('bottomright', pch=13, lwd=1.5, lty=NA, bty='n',
              legend=paste('estimation:', node.names[k0.hat]), col=c('limegreen'))
    }else{                   # if true origin is known
       name.start <- ifelse(is.na(start), NA, node.names[start])
       points(xy[start,-1], col='indianred1', pch=13, cex=1.5, lwd=1.5)
       legend('bottomright', bty='n',
              col=c('indianred1','limegreen'), pch=13, lwd=1.5, lty=NA, 
              legend=c(paste('true origin:',node.names[start]),
                       paste('estimation:', node.names[k0.hat])))
    }
}

#### evaluation method for origin objects

# add generic for evaluation 
#' generic method for performance evaluation for objects of class \code{origin}
#' @param x object
#' @param ... further arguments
#' 
#' @return none, there are no applicable methods available for other objects
#' 
#' @seealso \code{\link{origin-methods}} \code{\link{plot_performance}}
#' @export
performance <- function(x, ...) UseMethod("performance")


#' \code{performance} evaluates an object of class \code{origin} and returns a \code{data.frame} identifying correct estimation, and computing rank and distance of correct detection.
#' 
#' @param graph \code{\link{igraph}} object specifying the underlying network graph with attribute 'length' on edges for calculation of distance to the correct origin
#' @param ... further arguments to be passed to default \code{plot} function
#'
#' @return \code{performance.origin} returns a \code{data.frame} with variables
#'   \itemize{
#'     \item \code{origin = start} representing the true origin, 
#'     \item \code{est} the estimated node of origin, 
#'     \item \code{hitt} logical indicating whether origin estimation is correct or not, 
#'     \item \code{rank} rank of correct detection, 
#'     \item \code{spj} number of segments from estimated origin to true origin (requires an \code{\link{igraph}} object), 
#'     \item \code{dist} distance along the shortest path from estimated origin to true origin (\code{\link{igraph}} edge attribute \code{length})
#'   }
#'
#' @examples
#' data(ptnGoe)
#' data(delayGoe)
#'
#' res <- origin(events=delayGoe[10,-c(1:2)], type='centrality', graph=ptnGoe)
#' res
#'
#' summary(res)
#' plot(res, start=1)
#' performance(res, start=1, graph=ptnGoe)
#'
#' @import igraph
#' @rdname origin-methods
#' @export
performance.origin <-  function(x, start, graph=NULL, ...){

    # extract estimation result
    k0.hat <- x$est
    aux <- x$aux
    K <- nrow(aux) # number of nodes
    # extract node names
    node.names <- if( is.null(rownames(aux)) ) 1:K else rownames(aux)
    # convert start as numeric
    if(is.character(start) && !is.null(rownames(aux))){
	start <- match(start,rownames(aux))
    }

    ### evaluation measures
    ret <- data.frame(start = node.names[start], est = NA, 
                      hitt = 'missing', rank = NA, spj = NA, dist = NA)
#                      r.err = NA, v.coef = NA)
    # no source detection to evaluate
    if(is.na(k0.hat)) return(ret)
    else ret$est = node.names[k0.hat]
    # correct source detection
    if(start == k0.hat){
       ret$hitt <- 'TRUE'
       ret$rank <- 1
       ret$spj <- ret$dist <- 0
#       ret$r.err <- ret$v.coef <- 0
    }else{
       ret$hitt <- 'FALSE'
       # rank of correct detection
       ret$rank <- switch(x$type,
           # effective distance median: minimize weighted mean
           edm = rank(aux$wmean, na.last=TRUE, ties.method='min')[start],
           # backtracking: maximize backtracking source counts
	   backtracking = rank(-aux$bcount, na.last=TRUE, ties.method='min')[start],
           # centrality-based: maximize centrality
           centrality = rank(-aux$cent, na.last=TRUE, ties.method='min')[start])
       # distance to correct detection
       if(!is.null(graph)){ 
         sp <- shortest_paths(graph, from=node.names[start], to=node.names[k0.hat], output='epath')$epath[[1]]
         ret$spj <- length(sp)
         ret$dist <- sum(sp$length) # grabs edge attribute 'length'
       }else{
         warning("Distance to correct detection cannot be computed, because 'graph' is missing.")
       }
#      # relative error -> not available for centrality
#      ret$r.err <- abs( res$wmean[k0.hat] - res$wmean[start] ) / res$wmean[start]
#      # variation coefficient -> not available for centrality
#      ret$v.coef <- sqrt( res$wvar[k0.hat] ) / res$wmean[k0.hat]
    }
    return(ret)    
}

###################### further evaluation methods

#' A plot method combining a time series of performance results.
#'
#' @param x \code{data.frame} obtained by combined results from \code{\link{performance.origin}} with variables \code{X1} for time point, \code{start} for true origin, \code{est} for estimated origin, and performance variables
#' @param var character, variable to be plotted, \code{\link{performance.origin}} returns \code{rank}, \code{spj}, and \code{dist}, default is \code{'rank'}
#' @param add logical, should be added to another performance plot
#' @param offset \code{POSIXct}, starting time of spreading 
#' @param log logical, should y-axis be logarithmized?
#' @param col numeric or character, color of lines
#' @param ylim numeric vector, range of y axis
#' @param text.padding a numeric value specifying the factor for the text position relative to the y values
#' @param ... further graphical parameters passed to default \code{plot} function
#' 
#' @return No return value
#'
#' @import igraph 
#' @examples
#' \donttest{ 
#' ### delays on Goettingen bus network
#' # compute effective distance
#' data(ptnGoe)
#' goenet <- igraph::as_adjacency_matrix(ptnGoe, sparse=FALSE)
#' p <- goenet/rowSums(goenet)
#' eff <- eff_dist(p)
#' # apply source estimation
#' data(delayGoe)
#' res <- plyr::alply(.data=delayGoe[11:20,-c(1:2)], .margins=1, .fun=origin_edm, 
#'                    distance=eff, silent=TRUE, .progress='text')
#' perfGoe <- plyr::ldply(Map(performance, x = res, start = 2, list(graph = ptnGoe)))
#' # performance plots
#' plot_performance(perfGoe, var='rank', ylab='rank of correct detection', text.padding=0.5)
#' plot_performance(perfGoe, var='dist', ylab='distance to correct detection')
#' 
#' ### delays on Athens metro network
#' # compute effective distance
#' data(ptnAth)
#' athnet <- igraph::as_adjacency_matrix(ptnAth, sparse=FALSE)
#' p <- athnet/rowSums(athnet)
#' eff <- eff_dist(p)
#' # apply source estimation
#' data(delayAth)
#' res <- plyr::alply(.data=delayAth[11:20,-c(1:2)], .margins=1, .fun=origin_edm, 
#'                   distance=eff, silent=TRUE, .progress='text')
#' perfAth <- plyr::ldply(Map(performance, x = res, start = as.list(delayAth$k0),
#'                       list(graph = ptnAth)))
#' # performance plots
#' plot_performance(perfAth, var='rank', ylab='rank of correct detection',text.padding=0.5)
#' plot_performance(perfAth, var='dist', ylab='distance to correct detection')
#' 
#' @importFrom graphics abline legend lines points text
#' @export
plot_performance <- function(x, var='rank', add=FALSE, offset=NULL, log=FALSE, col=1, ylim=NULL, text.padding = 0.9, ...){
    # specify variable to be plotted
    time <- try(as.POSIXct(x[,1]), silent=TRUE)
    if(inherits(time,'try-error')) time <- x[,1]
    y <- x[,paste(var)]
#print(cbind(time,y))

    # plotting parameter specification
    if(is.null(ylim)) ylim <- range(y, na.rm=TRUE)+c(-0.5,0)
    if(!add){
      if(log) plot(x=time, y=y, ylim=ylim, type='n', las=1, log='y', ...)
      else plot(x=time, y=y, ylim=ylim, type='n', las=1, ...)
    }
    
    # rank ts
    lines(x=time, y=y, lwd=2, col=col, ...)
    # time of start spreading
    if(!is.null(offset)) abline(v=offset, col=2)
    # add source estimates
    est <- levels(factor(x$est))
    pos <- match(est, x$est)   
#print(pos)
    points(x=time[pos], y=y[pos], col=col)
#    abline(v=time[pos], col=col, lty=3)
#    abline(h=1, col='grey')
#    if(log) text(time[pos], y[pos]*0.65, labels=est, cex=0.7, srt=45, col=col)
    text(time[pos], y[pos]+text.padding, labels=est, cex=0.7, srt=45, col=col)
}


>>>>>>> 62387598
<|MERGE_RESOLUTION|>--- conflicted
+++ resolved
@@ -1,622 +1,309 @@
-<<<<<<< HEAD
-origin <- function(events, ...) UseMethod("origin")
-#' Origin Estimation for Propagation Processes on Complex Networks
-#'
-#' This is the main function for origin estimation for propagation processes on complex networks. Different methods are available: effective distance median (\code{'edm'}), recursive backtracking (\code{'backtracking'}), and centrality-based source estimation (\code{'centrality'}).
-#' For details on the methodological background, we refer to the corresponding publications.
-#'
-#' @rdname origin
-#' @author Juliane Manitz with contributions by Jonas Harbering
-#'
-#' @references \itemize{
-#'   \item Comin, C. H. and da Fontoura Costa, L. (2011). Identifying the starting point of a spreading process in complex networks. Physical Review E, 84. <doi: 10.1103/PhysRevE.84.056105>
-#'   \item Manitz, J., J. Harbering, M. Schmidt, T. Kneib, and A. Schoebel (2017): Source Estimation for Propagation Processes on Complex Networks with an Application to Delays in Public Transportation Systems. Journal of Royal Statistical Society C (Applied Statistics), 66: 521-536. <doi: 10.1111/rssc.12176>
-#'   \item Manitz, J. (2014). Statistical Inference for Propagation Processes on Complex Networks. Ph.D. thesis, Georg-August-University Goettingen. Verlag Dr.~Hut, ISBN 978-3-8439-1668-4. Available online: \url{https://ediss.uni-goettingen.de/handle/11858/00-1735-0000-0022-5F38-B}.
-#'   \item Manitz, J., Kneib, T., Schlather, M., Helbing, D. and Brockmann, D. (2014). Origin detection during food-borne disease outbreaks - a case study of the 2011 EHEC/HUS outbreak in Germany. PLoS Currents Outbreaks, 1. <doi: 10.1371/currents.outbreaks.f3fdeb08c5b9de7c09ed9cbcef5f01f2>
-#'   \item Li, J., Manitz, J., Bertuzzo, E. and Kolaczyk, E.D. (2020). Sensor-based localization of epidemic sources on human mobility networks. arXiv preprint Available online: \url{https://arxiv.org/abs/2011.00138}.
-#' }
-#'
-#' @param events numeric vector of event counts at a specific time point; if type is 'bayesian', 'events' is a matrix, number of nodes x time points; entries represent number of cases
-#' @param type character specifying the method, \code{'edm'}, \code{'backtracking'}, \code{'centrality'} and \code{'bayesian'} are available.
-#' @param ... parameters to be passed to origin methods \code{\link{origin_edm}}, \code{\link{origin_backtracking}}, \code{\link{origin_centrality}} or \code{\link{origin_centrality}}
-#'
-#' @family origin-est
-#' @export
-origin <- function(events, type=c('edm', 'backtracking', 'centrality', 'bayesian'), ...){
-    type <- match.arg(type)
-    switch(type,
-           edm = origin_edm(events = events, ...),
-           backtracking = origin_backtracking(events = events, ...),
-           centrality = origin_centrality(events = events, ...),
-           bayesian = origin_bayesian(events = events, ...))
-}
-
-
-#################### standard methods for origin objects ######################
-
-# add generic 
-#print <- function(x) UseMethod("print")
-#' @name origin-methods
-# #' @aliases print.origin
-# #' @aliases summary
-# #' @aliases plot
-# #' @aliases performance
-#'
-#' @title methods for origin estimation objects of class \code{origin}
-#' 
-#' @description \code{print} produces an output for objects of class \code{origin}.
-#'
-#' @param x object of class \code{\link{origin}}, origin estimation object from function \code{origin_xxx}
-#'
-#' @rdname origin-methods
-#' @seealso \code{\link{origin}} \code{\link{plot_performance}}
-#' @export
-print.origin <- function(x, ...){
-  if(!is.null(x$est)){ 
-     switch(x$type, edm = cat('Effective distance median origin estimation\n\n'),
-		    backtracking = cat('Backtracking origin estimation\n\n'),
-                    centrality = cat('Centrality-based origin estimation\n\n'))
-    cat('Estimated node of origin:\n')
-    print(x$est)
-    # if(!is.null(rownames(x[[2]]))) cat(paste(':',rownames(x[[2]])[x$est],'\n'))
-    # else cat('\n')
-  }else{
-    cat('source estimation not available\n')
-  }
-  return(invisible(x))
-}
-
-# add generic 
-#summary <- function(x, ...) UseMethod("summary")
-#' \code{summary} produces an object summary for objects of class \code{origin}.
-#'
-#' @param object object of class \code{\link{origin}}, origin estimation object from function \code{origin_xxx}; passed to \code{x}
-#' 
-#' @rdname origin-methods
-#' @export
-summary.origin <- function(object, x = object, ...){
-    print(x)
-    cat('\nauxiliary variables:\n')
-    print(summary(x$aux))
-    return(invisible(x))
-}
-
-#' \code{plot} generates an illustration of an origin object using the variable to be optimized.
-#'
-#' @param y character specifying the variable being plotted at the y-axis; options are \code{'id'} for node identifier (default), \code{'mdist'} for mean distance (only available for \code{\link{origin_edm}}) or \code{'wvar'} for weighted variance (only available for \code{\link{origin_edm}})
-#' @param start numeric, giving the node of the true origin
-#'
-#' @rdname origin-methods
-#' 
-#' @importFrom graphics abline axis legend par plot points rect text title
-#' @export
-plot.origin <- function(x, y='id', start, ...){
-    # extract estimation result
-    k0.hat <- x$est$id
-    res <- x$aux
-    K <- nrow(res) # number of nodes
-    # extract node names
-    node.names <- res$name#if( is.null(rownames(res)) ) 1:K else rownames(res)
-    # convert start as numeric
-
-    # define point size proportional to event magnitude 
-    x <- sqrt(res$events)
-    px <- x/max(x)*3+0.5 # point size propotional to events observed
-
-    # specify what should be plotted
-    y <- match.arg(y, c('id', 'wvar', 'mdist'))
-    # plot: aux[,3] (cent,wmean) ~ id scatterplot
-    if(y == 'id'){
-      xy <- res[,c(4,2)]
-    }
-    # plot: weighted mean - unweighted mean effective distance scatterplot
-    if(y == 'mdist'){
-      xy <- res[,c('wmean','mdist')]
-    }
-    # plot: mean - variance scatterplot
-    if(y == 'wvar'){
-      xy <- res[,c('wmean','wvar')]
-    }
-
-    ### Plot
-    plot(xy, las=1, bty='l', col='darkgrey', pch=20, cex=px, ...)
-    points(xy[k0.hat,], col='limegreen', pch=13, cex=1.5, lwd=1.5)
-
-    # mark true and estimated origin
-    if(is.null(start)){      # if true origin is NOT known
-       legend('bottomright', pch=13, lwd=1.5, lty=NA, bty='n',
-              legend=paste('estimation:', node.names[k0.hat]), col=c('limegreen'))
-    }else{                   # if true origin is known
-       name.start <- ifelse(is.na(start), NA, node.names[start])
-       points(xy[start,-1], col='indianred1', pch=13, cex=1.5, lwd=1.5)
-       legend('bottomright', bty='n',
-              col=c('indianred1','limegreen'), pch=13, lwd=1.5, lty=NA, 
-              legend=c(paste('true origin:',node.names[start]),
-                       paste('estimation:', node.names[k0.hat])))
-    }
-}
-
-#### evaluation method for origin objects
-
-# add generic for evaluation 
-#' generic method for performance evaluation
-#' @param x object
-#' @param ... further arguments
-#' @seealso \code{\link{origin-methods}} \code{\link{plot_performance}}
-#' @export
-performance <- function(x, ...) UseMethod("performance")
-
-
-#' \code{performance} evaluates an object of class \code{origin} and returns a \code{data.frame} identifying correct estimation, and computing rank and distance of correct detection.
-#' 
-#' @param graph \code{\link{igraph}} object specifying the underlying network graph with attribute 'length' on edges for calculation of distance to the correct origin
-#' @param ... further arguments to be passed to default \code{plot} function
-#'
-#' @return \code{performance.origin} returns a \code{data.frame} with variables
-#'   \itemize{
-#'     \item \code{origin = start} representing the true origin, 
-#'     \item \code{est} the estimated node of origin, 
-#'     \item \code{hitt} logical indicating whether origin estimation is correct or not, 
-#'     \item \code{rank} rank of correct detection, 
-#'     \item \code{spj} number of segments from estimated origin to true origin (requires an \code{\link{igraph}} object), 
-#'     \item \code{dist} distance along the shortest path from estimated origin to true origin (\code{\link{igraph}} edge attribute \code{length})
-#'   }
-#'
-#' @examples
-#' data(ptnGoe)
-#' data(delayGoe)
-#'
-#' res <- origin(events=delayGoe[10,-c(1:2)], type='centrality', graph=ptnGoe)
-#' res
-#'
-#' summary(res)
-#' plot(res, start=1)
-#' performance(res, start=1, graph=ptnGoe)
-#'
-#' @import igraph
-#' @rdname origin-methods
-#' @export
-performance.origin <-  function(x, start, graph=NULL, ...){
-
-    # extract estimation result
-    k0.hat <- x$est$id
-    aux <- x$aux
-    K <- nrow(aux) # number of nodes
-    # extract node names
-    node.names <- aux$name#if( is.null(rownames(res)) ) 1:K else rownames(res)
-
-    ### evaluation measures
-    ret <- data.frame(start = node.names[start], est = NA, 
-                      hitt = 'missing', rank = NA, spj = NA, dist = NA)
-#                      r.err = NA, v.coef = NA)
-    # no source detection to evaluate
-    if(is.null(k0.hat)) return(ret)
-    else ret$est = node.names[k0.hat]
-    # correct source detection
-    if(start == k0.hat){
-       ret$hitt <- 'TRUE'
-       ret$rank <- 1
-       ret$spj <- ret$dist <- 0
-#       ret$r.err <- ret$v.coef <- 0
-    }else{
-       ret$hitt <- 'FALSE'
-       # rank of correct detection
-       ret$rank <- switch(x$type,
-           # effective distance median: minimize weighted mean
-           edm = rank(aux$wmean, na.last=TRUE, ties.method='min')[start],
-           # backtracking: maximize backtracking source counts
-	   backtracking = rank(-aux$bcount, na.last=TRUE, ties.method='min')[start],
-           # centrality-based: maximize centrality
-           centrality = rank(-aux$cent, na.last=TRUE, ties.method='min')[start])
-       # distance to correct detection
-       if(!is.null(graph)){ 
-         sp <- shortest_paths(graph, from=node.names[start], to=node.names[k0.hat], output='epath')$epath[[1]]
-         ret$spj <- length(sp)
-         ret$dist <- sum(sp$length) # grabs edge attribute 'length'
-       }else{
-         warning("Distance to correct detection cannot be computed, because 'graph' is missing.")
-       }
-#      # relative error -> not available for centrality
-#      ret$r.err <- abs( res$wmean[k0.hat] - res$wmean[start] ) / res$wmean[start]
-#      # variation coefficient -> not available for centrality
-#      ret$v.coef <- sqrt( res$wvar[k0.hat] ) / res$wmean[k0.hat]
-    }
-    return(ret)    
-}
-
-###################### further evaluation methods
-
-#' A plot method combining a time series of performance results.
-#'
-#' @param x \code{data.frame} obtained by combined results from \code{\link{performance.origin}} with variables \code{X1} for time point, \code{start} for true origin, \code{est} for estimated origin, and performance variables
-#' @param var character, variable to be plotted, \code{\link{performance.origin}} returns \code{rank}, \code{spj}, and \code{dist}, default is \code{'rank'}
-#' @param add logical, should be added to another performance plot
-#' @param offset \code{POSIXct}, starting time of spreading 
-#' @param log logical, should y-axis be logarithmized?
-#' @param col numeric or character, color of lines
-#' @param ylim numeric vector, range of y axis
-#' @param text.padding a numeric value specifying the factor for the text position relative to the y values
-#' @param ... further graphical parameters passed to default \code{plot} function
-#'
-#' @import igraph 
-#' @examples
-#' \dontrun{ 
-#' ### delays on Goettingen bus network
-#' # compute effective distance
-#' data(ptnGoe)
-#' goenet <- igraph::as_adjacency_matrix(ptnGoe, sparse=FALSE)
-#' p <- goenet/rowSums(goenet)
-#' eff <- eff_dist(p)
-#' # apply source estimation
-#' data(delayGoe)
-#' if (requireNamespace("aplyr", quietly = TRUE)) {
-#'    res <- alply(.data=delayGoe[11:20,-c(1:2)], .margins=1, .fun=origin_edm, 
-#'                 distance=eff, silent=TRUE, .progress='text')
-#'    perfGoe <- ldply(Map(performance, x = res, start = 2, list(graph = ptnGoe)))
-#'    # performance plots
-#'    plot_performance(perfGoe, var='rank', ylab='rank of correct detection', text.padding=0.5)
-#'    plot_performance(perfGoe, var='dist', ylab='distance to correct detection')
-#' }
-#' 
-#' ### delays on Athens metro network
-#' # compute effective distance
-#' data(ptnAth)
-#' athnet <- igraph::as_adjacency_matrix(ptnAth, sparse=FALSE)
-#' p <- athnet/rowSums(athnet)
-#' eff <- eff_dist(p)
-#' # apply source estimation
-#' data(delayAth)
-#' if (requireNamespace("aplyr", quietly = TRUE)) {
-#'    res <- alply(.data=delayAth[11:20,-c(1:2)], .margins=1, .fun=origin_edm, 
-#'              distance=eff, silent=TRUE, .progress='text')
-#'    perfAth <- ldply(Map(performance, x = res, start = as.list(delayAth$k0),
-#'                      list(graph = ptnAth)))
-#'    # performance plots
-#'    plot_performance(perfAth, var='rank', ylab='rank of correct detection',text.padding=0.5)
-#'    plot_performance(perfAth, var='dist', ylab='distance to correct detection')
-#' }
-#' }
-#' @importFrom graphics abline legend lines points text
-#' @export
-plot_performance <- function(x, var='rank', add=FALSE, offset=NULL, log=FALSE, col=1, ylim=NULL, text.padding = 0.9, ...){
-    # specify variable to be plotted
-    time <- try(as.POSIXct(x[,1]), silent=TRUE)
-    if(inherits(time,'try-error')) time <- x[,1]
-    y <- x[,paste(var)]
-#print(cbind(time,y))
-
-    # plotting parameter specification
-    if(is.null(ylim)) ylim <- range(y, na.rm=TRUE)+c(-0.5,0)
-    if(!add){
-      if(log) plot(x=time, y=y, ylim=ylim, type='n', las=1, log='y', ...)
-      else plot(x=time, y=y, ylim=ylim, type='n', las=1, ...)
-    }
-    
-    # rank ts
-    lines(x=time, y=y, lwd=2, col=col, ...)
-    # time of start spreading
-    if(!is.null(offset)) abline(v=offset, col=2)
-    # add source estimates
-    est <- levels(factor(x$est))
-    pos <- match(est, x$est)   
-#print(pos)
-    points(x=time[pos], y=y[pos], col=col)
-#    abline(v=time[pos], col=col, lty=3)
-#    abline(h=1, col='grey')
-#    if(log) text(time[pos], y[pos]*0.65, labels=est, cex=0.7, srt=45, col=col)
-    text(time[pos], y[pos]+text.padding, labels=est, cex=0.7, srt=45, col=col)
-}
-
-
-
-=======
-origin <- function(events, ...) UseMethod("origin")
-#' Origin Estimation for Propagation Processes on Complex Networks
-#'
-#' This is the main function for origin estimation for propagation processes on complex networks. Different methods are available: effective distance median (\code{'edm'}), recursive backtracking (\code{'backtracking'}), and centrality-based source estimation (\code{'centrality'}).
-#' For details on the methodological background, we refer to the corresponding publications.
-#'
-#' @rdname origin
-#' @author Juliane Manitz with contributions by Jonas Harbering
-#'
-#' @references \itemize{
-#'   \item Comin, C. H. and da Fontoura Costa, L. (2011). Identifying the starting point of a spreading process in complex networks. Physical Review E, 84. <doi: 10.1103/PhysRevE.84.056105>
-#'   \item Manitz, J., J. Harbering, M. Schmidt, T. Kneib, and A. Schoebel (2017): Source Estimation for Propagation Processes on Complex Networks with an Application to Delays in Public Transportation Systems. Journal of Royal Statistical Society C (Applied Statistics), 66: 521-536. <doi: 10.1111/rssc.12176>
-#'   \item Manitz, J. (2014). Statistical Inference for Propagation Processes on Complex Networks. Ph.D. thesis, Georg-August-University Goettingen. Verlag Dr.~Hut, ISBN 978-3-8439-1668-4. Available online: \url{https://ediss.uni-goettingen.de/handle/11858/00-1735-0000-0022-5F38-B}.
-#'   \item Manitz, J., Kneib, T., Schlather, M., Helbing, D. and Brockmann, D. (2014). Origin detection during food-borne disease outbreaks - a case study of the 2011 EHEC/HUS outbreak in Germany. PLoS Currents Outbreaks, 1. <doi: 10.1371/currents.outbreaks.f3fdeb08c5b9de7c09ed9cbcef5f01f2>
-#'   \item Li, J., Manitz, J., Bertuzzo, E. and Kolaczyk, E.D. (2020). Sensor-based localization of epidemic sources on human mobility networks. arXiv preprint Available online: \url{https://arxiv.org/abs/2011.00138}.
-#' }
-#'
-#' @param events numeric vector of event counts at a specific time point; if type is 'bayesian', 'events' is a matrix, number of nodes x time points; entries represent number of cases
-#' @param type character specifying the method, \code{'edm'}, \code{'backtracking'}, \code{'centrality'} and \code{'bayesian'} are available.
-#' @param ... parameters to be passed to origin methods \code{\link{origin_edm}}, \code{\link{origin_backtracking}}, \code{\link{origin_centrality}} or \code{\link{origin_centrality}}
-#'
-#' @family origin-est
-#' @export
-origin <- function(events, type=c('edm', 'backtracking', 'centrality', 'bayesian'), ...){
-    type <- match.arg(type)
-    switch(type,
-           edm = origin_edm(events = events, ...),
-           backtracking = origin_backtracking(events = events, ...),
-           centrality = origin_centrality(events = events, ...),
-           bayesian = origin_bayesian(events = events, ...))
-}
-
-
-#################### standard methods for origin objects ######################
-
-#' @name origin-methods
-#'
-#' @title methods for origin estimation objects of class \code{origin}
-#' 
-#' @description \code{print} produces an output for objects of class \code{origin}.
-#'
-#' @param x object of class \code{\link{origin}}, origin estimation object from function \code{origin_xxx}
-#'
-#' @rdname origin-methods
-#' @seealso \code{\link{origin}} \code{\link{plot_performance}}
-#' @export
-print.origin <- function(x, ...){
-  if(!is.na(x$est)){ 
-     switch(x$type, edm = cat('Effective distance median origin estimation:\n\n'),
-		    backtracking = cat('Backtracking origin estimation:\n\n'),
-                    centrality = cat('Centrality-based origin estimation:\n\n'))
-    cat(paste('estimated node of origin', x$est))    
-    if(!is.null(rownames(x[[2]]))) cat(paste(':',rownames(x[[2]])[x$est],'\n'))
-    else cat('\n')
-  }else{
-    cat('source estimation not available\n')
-  }
-  return(invisible(x))
-}
-
-# add generic 
-#summary <- function(x, ...) UseMethod("summary")
-#' \code{summary} produces an object summary for objects of class \code{origin}.
-#'
-#' @param object object of class \code{\link{origin}}, origin estimation object from function \code{origin_xxx}; passed to \code{x}
-#' 
-#' @rdname origin-methods
-#' @export
-summary.origin <- function(object, x = object, ...){
-    print(x)
-    cat('\nauxiliary variables:\n')
-    print(summary(x$aux))
-    return(invisible(x))
-}
-
-#' \code{plot} generates an illustration of an origin object using the variable to be optimized.
-#'
-#' @param y character specifying the variable being plotted at the y-axis; options are \code{'id'} for node identifier (default), \code{'mdist'} for mean distance (only available for \code{\link{origin_edm}}) or \code{'wvar'} for weighted variance (only available for \code{\link{origin_edm}})
-#' @param start numeric, giving the node of the true origin
-#'
-#' @rdname origin-methods
-#' 
-#' @importFrom graphics abline axis legend par plot points rect text title
-#' @export
-plot.origin <- function(x, y='id', start, ...){
-    # extract estimation result
-    k0.hat <- x$est
-    res <- x$aux
-    K <- nrow(res) # number of nodes
-    # extract node names
-    node.names <- if( is.null(rownames(res)) ) 1:K else rownames(res)
-    # convert start as numeric
-    if(is.character(start) && !is.null(rownames(res))){
-	start <- match(start,rownames(res))
-    }
-    # define point size proportional to event magnitude 
-    x <- sqrt(res$events)
-    px <- x/max(x)*3+0.5 # point size propotional to events observed
-
-    # specify what should be plotted
-    y <- match.arg(y, c('id', 'wvar', 'mdist'))
-    # plot: aux[,3] (cent,wmean) ~ id scatterplot
-    if(y == 'id'){
-      xy <- res[,c(3,1)]
-    }
-    # plot: weighted mean - unweighted mean effective distance scatterplot
-    if(y == 'mdist'){
-      xy <- res[,c('wmean','mdist')]
-    }
-    # plot: mean - variance scatterplot
-    if(y == 'wvar'){
-      xy <- res[,c('wmean','wvar')]
-    }
-
-    ### Plot
-    plot(xy, las=1, bty='l', col='darkgrey', pch=20, cex=px, ...)
-    points(xy[k0.hat,], col='limegreen', pch=13, cex=1.5, lwd=1.5)
-
-    # mark true and estimated origin
-    if(is.null(start)){      # if true origin is NOT known
-       legend('bottomright', pch=13, lwd=1.5, lty=NA, bty='n',
-              legend=paste('estimation:', node.names[k0.hat]), col=c('limegreen'))
-    }else{                   # if true origin is known
-       name.start <- ifelse(is.na(start), NA, node.names[start])
-       points(xy[start,-1], col='indianred1', pch=13, cex=1.5, lwd=1.5)
-       legend('bottomright', bty='n',
-              col=c('indianred1','limegreen'), pch=13, lwd=1.5, lty=NA, 
-              legend=c(paste('true origin:',node.names[start]),
-                       paste('estimation:', node.names[k0.hat])))
-    }
-}
-
-#### evaluation method for origin objects
-
-# add generic for evaluation 
-#' generic method for performance evaluation for objects of class \code{origin}
-#' @param x object
-#' @param ... further arguments
-#' 
-#' @return none, there are no applicable methods available for other objects
-#' 
-#' @seealso \code{\link{origin-methods}} \code{\link{plot_performance}}
-#' @export
-performance <- function(x, ...) UseMethod("performance")
-
-
-#' \code{performance} evaluates an object of class \code{origin} and returns a \code{data.frame} identifying correct estimation, and computing rank and distance of correct detection.
-#' 
-#' @param graph \code{\link{igraph}} object specifying the underlying network graph with attribute 'length' on edges for calculation of distance to the correct origin
-#' @param ... further arguments to be passed to default \code{plot} function
-#'
-#' @return \code{performance.origin} returns a \code{data.frame} with variables
-#'   \itemize{
-#'     \item \code{origin = start} representing the true origin, 
-#'     \item \code{est} the estimated node of origin, 
-#'     \item \code{hitt} logical indicating whether origin estimation is correct or not, 
-#'     \item \code{rank} rank of correct detection, 
-#'     \item \code{spj} number of segments from estimated origin to true origin (requires an \code{\link{igraph}} object), 
-#'     \item \code{dist} distance along the shortest path from estimated origin to true origin (\code{\link{igraph}} edge attribute \code{length})
-#'   }
-#'
-#' @examples
-#' data(ptnGoe)
-#' data(delayGoe)
-#'
-#' res <- origin(events=delayGoe[10,-c(1:2)], type='centrality', graph=ptnGoe)
-#' res
-#'
-#' summary(res)
-#' plot(res, start=1)
-#' performance(res, start=1, graph=ptnGoe)
-#'
-#' @import igraph
-#' @rdname origin-methods
-#' @export
-performance.origin <-  function(x, start, graph=NULL, ...){
-
-    # extract estimation result
-    k0.hat <- x$est
-    aux <- x$aux
-    K <- nrow(aux) # number of nodes
-    # extract node names
-    node.names <- if( is.null(rownames(aux)) ) 1:K else rownames(aux)
-    # convert start as numeric
-    if(is.character(start) && !is.null(rownames(aux))){
-	start <- match(start,rownames(aux))
-    }
-
-    ### evaluation measures
-    ret <- data.frame(start = node.names[start], est = NA, 
-                      hitt = 'missing', rank = NA, spj = NA, dist = NA)
-#                      r.err = NA, v.coef = NA)
-    # no source detection to evaluate
-    if(is.na(k0.hat)) return(ret)
-    else ret$est = node.names[k0.hat]
-    # correct source detection
-    if(start == k0.hat){
-       ret$hitt <- 'TRUE'
-       ret$rank <- 1
-       ret$spj <- ret$dist <- 0
-#       ret$r.err <- ret$v.coef <- 0
-    }else{
-       ret$hitt <- 'FALSE'
-       # rank of correct detection
-       ret$rank <- switch(x$type,
-           # effective distance median: minimize weighted mean
-           edm = rank(aux$wmean, na.last=TRUE, ties.method='min')[start],
-           # backtracking: maximize backtracking source counts
-	   backtracking = rank(-aux$bcount, na.last=TRUE, ties.method='min')[start],
-           # centrality-based: maximize centrality
-           centrality = rank(-aux$cent, na.last=TRUE, ties.method='min')[start])
-       # distance to correct detection
-       if(!is.null(graph)){ 
-         sp <- shortest_paths(graph, from=node.names[start], to=node.names[k0.hat], output='epath')$epath[[1]]
-         ret$spj <- length(sp)
-         ret$dist <- sum(sp$length) # grabs edge attribute 'length'
-       }else{
-         warning("Distance to correct detection cannot be computed, because 'graph' is missing.")
-       }
-#      # relative error -> not available for centrality
-#      ret$r.err <- abs( res$wmean[k0.hat] - res$wmean[start] ) / res$wmean[start]
-#      # variation coefficient -> not available for centrality
-#      ret$v.coef <- sqrt( res$wvar[k0.hat] ) / res$wmean[k0.hat]
-    }
-    return(ret)    
-}
-
-###################### further evaluation methods
-
-#' A plot method combining a time series of performance results.
-#'
-#' @param x \code{data.frame} obtained by combined results from \code{\link{performance.origin}} with variables \code{X1} for time point, \code{start} for true origin, \code{est} for estimated origin, and performance variables
-#' @param var character, variable to be plotted, \code{\link{performance.origin}} returns \code{rank}, \code{spj}, and \code{dist}, default is \code{'rank'}
-#' @param add logical, should be added to another performance plot
-#' @param offset \code{POSIXct}, starting time of spreading 
-#' @param log logical, should y-axis be logarithmized?
-#' @param col numeric or character, color of lines
-#' @param ylim numeric vector, range of y axis
-#' @param text.padding a numeric value specifying the factor for the text position relative to the y values
-#' @param ... further graphical parameters passed to default \code{plot} function
-#' 
-#' @return No return value
-#'
-#' @import igraph 
-#' @examples
-#' \donttest{ 
-#' ### delays on Goettingen bus network
-#' # compute effective distance
-#' data(ptnGoe)
-#' goenet <- igraph::as_adjacency_matrix(ptnGoe, sparse=FALSE)
-#' p <- goenet/rowSums(goenet)
-#' eff <- eff_dist(p)
-#' # apply source estimation
-#' data(delayGoe)
-#' res <- plyr::alply(.data=delayGoe[11:20,-c(1:2)], .margins=1, .fun=origin_edm, 
-#'                    distance=eff, silent=TRUE, .progress='text')
-#' perfGoe <- plyr::ldply(Map(performance, x = res, start = 2, list(graph = ptnGoe)))
-#' # performance plots
-#' plot_performance(perfGoe, var='rank', ylab='rank of correct detection', text.padding=0.5)
-#' plot_performance(perfGoe, var='dist', ylab='distance to correct detection')
-#' 
-#' ### delays on Athens metro network
-#' # compute effective distance
-#' data(ptnAth)
-#' athnet <- igraph::as_adjacency_matrix(ptnAth, sparse=FALSE)
-#' p <- athnet/rowSums(athnet)
-#' eff <- eff_dist(p)
-#' # apply source estimation
-#' data(delayAth)
-#' res <- plyr::alply(.data=delayAth[11:20,-c(1:2)], .margins=1, .fun=origin_edm, 
-#'                   distance=eff, silent=TRUE, .progress='text')
-#' perfAth <- plyr::ldply(Map(performance, x = res, start = as.list(delayAth$k0),
-#'                       list(graph = ptnAth)))
-#' # performance plots
-#' plot_performance(perfAth, var='rank', ylab='rank of correct detection',text.padding=0.5)
-#' plot_performance(perfAth, var='dist', ylab='distance to correct detection')
-#' 
-#' @importFrom graphics abline legend lines points text
-#' @export
-plot_performance <- function(x, var='rank', add=FALSE, offset=NULL, log=FALSE, col=1, ylim=NULL, text.padding = 0.9, ...){
-    # specify variable to be plotted
-    time <- try(as.POSIXct(x[,1]), silent=TRUE)
-    if(inherits(time,'try-error')) time <- x[,1]
-    y <- x[,paste(var)]
-#print(cbind(time,y))
-
-    # plotting parameter specification
-    if(is.null(ylim)) ylim <- range(y, na.rm=TRUE)+c(-0.5,0)
-    if(!add){
-      if(log) plot(x=time, y=y, ylim=ylim, type='n', las=1, log='y', ...)
-      else plot(x=time, y=y, ylim=ylim, type='n', las=1, ...)
-    }
-    
-    # rank ts
-    lines(x=time, y=y, lwd=2, col=col, ...)
-    # time of start spreading
-    if(!is.null(offset)) abline(v=offset, col=2)
-    # add source estimates
-    est <- levels(factor(x$est))
-    pos <- match(est, x$est)   
-#print(pos)
-    points(x=time[pos], y=y[pos], col=col)
-#    abline(v=time[pos], col=col, lty=3)
-#    abline(h=1, col='grey')
-#    if(log) text(time[pos], y[pos]*0.65, labels=est, cex=0.7, srt=45, col=col)
-    text(time[pos], y[pos]+text.padding, labels=est, cex=0.7, srt=45, col=col)
-}
-
-
->>>>>>> 62387598
+origin <- function(events, ...) UseMethod("origin")
+#' Origin Estimation for Propagation Processes on Complex Networks
+#'
+#' This is the main function for origin estimation for propagation processes on complex networks. Different methods are available: effective distance median (\code{'edm'}), recursive backtracking (\code{'backtracking'}), and centrality-based source estimation (\code{'centrality'}).
+#' For details on the methodological background, we refer to the corresponding publications.
+#'
+#' @rdname origin
+#' @author Juliane Manitz with contributions by Jonas Harbering
+#'
+#' @references \itemize{
+#'   \item Comin, C. H. and da Fontoura Costa, L. (2011). Identifying the starting point of a spreading process in complex networks. Physical Review E, 84. <doi: 10.1103/PhysRevE.84.056105>
+#'   \item Manitz, J., J. Harbering, M. Schmidt, T. Kneib, and A. Schoebel (2017): Source Estimation for Propagation Processes on Complex Networks with an Application to Delays in Public Transportation Systems. Journal of Royal Statistical Society C (Applied Statistics), 66: 521-536. <doi: 10.1111/rssc.12176>
+#'   \item Manitz, J. (2014). Statistical Inference for Propagation Processes on Complex Networks. Ph.D. thesis, Georg-August-University Goettingen. Verlag Dr.~Hut, ISBN 978-3-8439-1668-4. Available online: \url{https://ediss.uni-goettingen.de/handle/11858/00-1735-0000-0022-5F38-B}.
+#'   \item Manitz, J., Kneib, T., Schlather, M., Helbing, D. and Brockmann, D. (2014). Origin detection during food-borne disease outbreaks - a case study of the 2011 EHEC/HUS outbreak in Germany. PLoS Currents Outbreaks, 1. <doi: 10.1371/currents.outbreaks.f3fdeb08c5b9de7c09ed9cbcef5f01f2>
+#'   \item Li, J., Manitz, J., Bertuzzo, E. and Kolaczyk, E.D. (2020). Sensor-based localization of epidemic sources on human mobility networks. arXiv preprint Available online: \url{https://arxiv.org/abs/2011.00138}.
+#' }
+#'
+#' @param events numeric vector of event counts at a specific time point; if type is 'bayesian', 'events' is a matrix, number of nodes x time points; entries represent number of cases
+#' @param type character specifying the method, \code{'edm'}, \code{'backtracking'}, \code{'centrality'} and \code{'bayesian'} are available.
+#' @param ... parameters to be passed to origin methods \code{\link{origin_edm}}, \code{\link{origin_backtracking}}, \code{\link{origin_centrality}} or \code{\link{origin_centrality}}
+#'
+#' @family origin-est
+#' @export
+origin <- function(events, type=c('edm', 'backtracking', 'centrality', 'bayesian'), ...){
+    type <- match.arg(type)
+    switch(type,
+           edm = origin_edm(events = events, ...),
+           backtracking = origin_backtracking(events = events, ...),
+           centrality = origin_centrality(events = events, ...),
+           bayesian = origin_bayesian(events = events, ...))
+}
+
+
+#################### standard methods for origin objects ######################
+
+# add generic 
+#print <- function(x) UseMethod("print")
+#' @name origin-methods
+# #' @aliases print.origin
+# #' @aliases summary
+# #' @aliases plot
+# #' @aliases performance
+#'
+#' @title methods for origin estimation objects of class \code{origin}
+#' 
+#' @description \code{print} produces an output for objects of class \code{origin}.
+#'
+#' @param x object of class \code{\link{origin}}, origin estimation object from function \code{origin_xxx}
+#'
+#' @rdname origin-methods
+#' @seealso \code{\link{origin}} \code{\link{plot_performance}}
+#' @export
+print.origin <- function(x, ...){
+  if(!is.null(x$est)){ 
+     switch(x$type, edm = cat('Effective distance median origin estimation\n\n'),
+		    backtracking = cat('Backtracking origin estimation\n\n'),
+                    centrality = cat('Centrality-based origin estimation\n\n'))
+    cat('Estimated node of origin:\n')
+    print(x$est)
+    # if(!is.null(rownames(x[[2]]))) cat(paste(':',rownames(x[[2]])[x$est],'\n'))
+    # else cat('\n')
+  }else{
+    cat('source estimation not available\n')
+  }
+  return(invisible(x))
+}
+
+# add generic 
+#summary <- function(x, ...) UseMethod("summary")
+#' \code{summary} produces an object summary for objects of class \code{origin}.
+#'
+#' @param object object of class \code{\link{origin}}, origin estimation object from function \code{origin_xxx}; passed to \code{x}
+#' 
+#' @rdname origin-methods
+#' @export
+summary.origin <- function(object, x = object, ...){
+    print(x)
+    cat('\nauxiliary variables:\n')
+    print(summary(x$aux))
+    return(invisible(x))
+}
+
+#' \code{plot} generates an illustration of an origin object using the variable to be optimized.
+#'
+#' @param y character specifying the variable being plotted at the y-axis; options are \code{'id'} for node identifier (default), \code{'mdist'} for mean distance (only available for \code{\link{origin_edm}}) or \code{'wvar'} for weighted variance (only available for \code{\link{origin_edm}})
+#' @param start numeric, giving the node of the true origin
+#'
+#' @rdname origin-methods
+#' 
+#' @importFrom graphics abline axis legend par plot points rect text title
+#' @export
+plot.origin <- function(x, y='id', start, ...){
+    # extract estimation result
+    k0.hat <- x$est$id
+    res <- x$aux
+    K <- nrow(res) # number of nodes
+    # extract node names
+    node.names <- res$name#if( is.null(rownames(res)) ) 1:K else rownames(res)
+    # convert start as numeric
+
+    # define point size proportional to event magnitude 
+    x <- sqrt(res$events)
+    px <- x/max(x)*3+0.5 # point size propotional to events observed
+
+    # specify what should be plotted
+    y <- match.arg(y, c('id', 'wvar', 'mdist'))
+    # plot: aux[,3] (cent,wmean) ~ id scatterplot
+    if(y == 'id'){
+      xy <- res[,c(4,2)]
+    }
+    # plot: weighted mean - unweighted mean effective distance scatterplot
+    if(y == 'mdist'){
+      xy <- res[,c('wmean','mdist')]
+    }
+    # plot: mean - variance scatterplot
+    if(y == 'wvar'){
+      xy <- res[,c('wmean','wvar')]
+    }
+
+    ### Plot
+    plot(xy, las=1, bty='l', col='darkgrey', pch=20, cex=px, ...)
+    points(xy[k0.hat,], col='limegreen', pch=13, cex=1.5, lwd=1.5)
+
+    # mark true and estimated origin
+    if(is.null(start)){      # if true origin is NOT known
+       legend('bottomright', pch=13, lwd=1.5, lty=NA, bty='n',
+              legend=paste('estimation:', node.names[k0.hat]), col=c('limegreen'))
+    }else{                   # if true origin is known
+       name.start <- ifelse(is.na(start), NA, node.names[start])
+       points(xy[start,-1], col='indianred1', pch=13, cex=1.5, lwd=1.5)
+       legend('bottomright', bty='n',
+              col=c('indianred1','limegreen'), pch=13, lwd=1.5, lty=NA, 
+              legend=c(paste('true origin:',node.names[start]),
+                       paste('estimation:', node.names[k0.hat])))
+    }
+}
+
+#### evaluation method for origin objects
+
+# add generic for evaluation 
+#' generic method for performance evaluation
+#' @param x object
+#' @param ... further arguments
+#' @seealso \code{\link{origin-methods}} \code{\link{plot_performance}}
+#' @export
+performance <- function(x, ...) UseMethod("performance")
+
+
+#' \code{performance} evaluates an object of class \code{origin} and returns a \code{data.frame} identifying correct estimation, and computing rank and distance of correct detection.
+#' 
+#' @param graph \code{\link{igraph}} object specifying the underlying network graph with attribute 'length' on edges for calculation of distance to the correct origin
+#' @param ... further arguments to be passed to default \code{plot} function
+#'
+#' @return \code{performance.origin} returns a \code{data.frame} with variables
+#'   \itemize{
+#'     \item \code{origin = start} representing the true origin, 
+#'     \item \code{est} the estimated node of origin, 
+#'     \item \code{hitt} logical indicating whether origin estimation is correct or not, 
+#'     \item \code{rank} rank of correct detection, 
+#'     \item \code{spj} number of segments from estimated origin to true origin (requires an \code{\link{igraph}} object), 
+#'     \item \code{dist} distance along the shortest path from estimated origin to true origin (\code{\link{igraph}} edge attribute \code{length})
+#'   }
+#'
+#' @examples
+#' data(ptnGoe)
+#' data(delayGoe)
+#'
+#' res <- origin(events=delayGoe[10,-c(1:2)], type='centrality', graph=ptnGoe)
+#' res
+#'
+#' summary(res)
+#' plot(res, start=1)
+#' performance(res, start=1, graph=ptnGoe)
+#'
+#' @import igraph
+#' @rdname origin-methods
+#' @export
+performance.origin <-  function(x, start, graph=NULL, ...){
+
+    # extract estimation result
+    k0.hat <- x$est$id
+    aux <- x$aux
+    K <- nrow(aux) # number of nodes
+    # extract node names
+    node.names <- aux$name#if( is.null(rownames(res)) ) 1:K else rownames(res)
+
+    ### evaluation measures
+    ret <- data.frame(start = node.names[start], est = NA, 
+                      hitt = 'missing', rank = NA, spj = NA, dist = NA)
+#                      r.err = NA, v.coef = NA)
+    # no source detection to evaluate
+    if(is.null(k0.hat)) return(ret)
+    else ret$est = node.names[k0.hat]
+    # correct source detection
+    if(start == k0.hat){
+       ret$hitt <- 'TRUE'
+       ret$rank <- 1
+       ret$spj <- ret$dist <- 0
+#       ret$r.err <- ret$v.coef <- 0
+    }else{
+       ret$hitt <- 'FALSE'
+       # rank of correct detection
+       ret$rank <- switch(x$type,
+           # effective distance median: minimize weighted mean
+           edm = rank(aux$wmean, na.last=TRUE, ties.method='min')[start],
+           # backtracking: maximize backtracking source counts
+	   backtracking = rank(-aux$bcount, na.last=TRUE, ties.method='min')[start],
+           # centrality-based: maximize centrality
+           centrality = rank(-aux$cent, na.last=TRUE, ties.method='min')[start])
+       # distance to correct detection
+       if(!is.null(graph)){ 
+         sp <- shortest_paths(graph, from=node.names[start], to=node.names[k0.hat], output='epath')$epath[[1]]
+         ret$spj <- length(sp)
+         ret$dist <- sum(sp$length) # grabs edge attribute 'length'
+       }else{
+         warning("Distance to correct detection cannot be computed, because 'graph' is missing.")
+       }
+#      # relative error -> not available for centrality
+#      ret$r.err <- abs( res$wmean[k0.hat] - res$wmean[start] ) / res$wmean[start]
+#      # variation coefficient -> not available for centrality
+#      ret$v.coef <- sqrt( res$wvar[k0.hat] ) / res$wmean[k0.hat]
+    }
+    return(ret)    
+}
+
+###################### further evaluation methods
+
+#' A plot method combining a time series of performance results.
+#'
+#' @param x \code{data.frame} obtained by combined results from \code{\link{performance.origin}} with variables \code{X1} for time point, \code{start} for true origin, \code{est} for estimated origin, and performance variables
+#' @param var character, variable to be plotted, \code{\link{performance.origin}} returns \code{rank}, \code{spj}, and \code{dist}, default is \code{'rank'}
+#' @param add logical, should be added to another performance plot
+#' @param offset \code{POSIXct}, starting time of spreading 
+#' @param log logical, should y-axis be logarithmized?
+#' @param col numeric or character, color of lines
+#' @param ylim numeric vector, range of y axis
+#' @param text.padding a numeric value specifying the factor for the text position relative to the y values
+#' @param ... further graphical parameters passed to default \code{plot} function
+#'
+#' @import igraph 
+#' @examples
+#' \dontrun{ 
+#' ### delays on Goettingen bus network
+#' # compute effective distance
+#' data(ptnGoe)
+#' goenet <- igraph::as_adjacency_matrix(ptnGoe, sparse=FALSE)
+#' p <- goenet/rowSums(goenet)
+#' eff <- eff_dist(p)
+#' # apply source estimation
+#' data(delayGoe)
+#' if (requireNamespace("aplyr", quietly = TRUE)) {
+#'    res <- alply(.data=delayGoe[11:20,-c(1:2)], .margins=1, .fun=origin_edm, 
+#'                 distance=eff, silent=TRUE, .progress='text')
+#'    perfGoe <- ldply(Map(performance, x = res, start = 2, list(graph = ptnGoe)))
+#'    # performance plots
+#'    plot_performance(perfGoe, var='rank', ylab='rank of correct detection', text.padding=0.5)
+#'    plot_performance(perfGoe, var='dist', ylab='distance to correct detection')
+#' }
+#' 
+#' ### delays on Athens metro network
+#' # compute effective distance
+#' data(ptnAth)
+#' athnet <- igraph::as_adjacency_matrix(ptnAth, sparse=FALSE)
+#' p <- athnet/rowSums(athnet)
+#' eff <- eff_dist(p)
+#' # apply source estimation
+#' data(delayAth)
+#' if (requireNamespace("aplyr", quietly = TRUE)) {
+#'    res <- alply(.data=delayAth[11:20,-c(1:2)], .margins=1, .fun=origin_edm, 
+#'              distance=eff, silent=TRUE, .progress='text')
+#'    perfAth <- ldply(Map(performance, x = res, start = as.list(delayAth$k0),
+#'                      list(graph = ptnAth)))
+#'    # performance plots
+#'    plot_performance(perfAth, var='rank', ylab='rank of correct detection',text.padding=0.5)
+#'    plot_performance(perfAth, var='dist', ylab='distance to correct detection')
+#' }
+#' }
+#' @importFrom graphics abline legend lines points text
+#' @export
+plot_performance <- function(x, var='rank', add=FALSE, offset=NULL, log=FALSE, col=1, ylim=NULL, text.padding = 0.9, ...){
+    # specify variable to be plotted
+    time <- try(as.POSIXct(x[,1]), silent=TRUE)
+    if(inherits(time,'try-error')) time <- x[,1]
+    y <- x[,paste(var)]
+#print(cbind(time,y))
+
+    # plotting parameter specification
+    if(is.null(ylim)) ylim <- range(y, na.rm=TRUE)+c(-0.5,0)
+    if(!add){
+      if(log) plot(x=time, y=y, ylim=ylim, type='n', las=1, log='y', ...)
+      else plot(x=time, y=y, ylim=ylim, type='n', las=1, ...)
+    }
+    
+    # rank ts
+    lines(x=time, y=y, lwd=2, col=col, ...)
+    # time of start spreading
+    if(!is.null(offset)) abline(v=offset, col=2)
+    # add source estimates
+    est <- levels(factor(x$est))
+    pos <- match(est, x$est)   
+#print(pos)
+    points(x=time[pos], y=y[pos], col=col)
+#    abline(v=time[pos], col=col, lty=3)
+#    abline(h=1, col='grey')
+#    if(log) text(time[pos], y[pos]*0.65, labels=est, cex=0.7, srt=45, col=col)
+    text(time[pos], y[pos]+text.padding, labels=est, cex=0.7, srt=45, col=col)
+}
+
+